--- conflicted
+++ resolved
@@ -27,13 +27,6 @@
 	require.Equal(t, 200, resp.StatusCode)
 
 	data, err := ioutil.ReadAll(resp.Body)
-<<<<<<< HEAD
-	if err != nil {
-		log.Fatal(err)
-	}
-	if string(data[:]) != "OK\n" {
-		t.Errorf("Expected health to return OK, got: %q", string(data[:]))
-=======
 	require.NoError(t, err)
 	require.Equal(t, "OK\n", string(data))
 	require.NotEmpty(t, resp.Header.Get("Request-Id"), "Expected response to contain Request-Id, got: %#v", resp.Header)
@@ -78,7 +71,6 @@
 			require.NoError(t, err)
 			require.Equal(t, tC.expectedResult, string(data))
 		})
->>>>>>> 8745bda5
 	}
 }
 
